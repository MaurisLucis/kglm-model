--- conflicted
+++ resolved
@@ -79,57 +79,8 @@
     check_for_gpu(cuda_device)
 
     logger.info('Iterating over dataset')
-<<<<<<< HEAD
 
     with torch.no_grad():
-=======
-
-    summands = []
-
-    with torch.no_grad():
-        model.eval()
-        sampler.eval()
-
-        for i in range(num_samples):
-            iterator = data_iterator(instances, num_epochs=1, shuffle=False)
-            generator_tqdm = Tqdm.tqdm(iterator, total=0)
-
-            summand = 0.0
-            denom = 0.0
-
-            for batch, _ in generator_tqdm:
-                batch = util.move_to_device(batch, cuda_device)
-                # We need sequence length to help compute perplexity
-                n_tokens = util.get_text_field_mask(batch['source']).float().sum().item()
-                denom += (n_tokens)
-
-                # Draw a sample
-                sampler_output = sampler.sample(batch["source"], batch["reset"])
-                sample_logp = sampler_output['logp']
-                sample = sampler_output['sample']
-
-                # Evaluate on sample
-                model_output = model(**sample)
-                model_logp = model_output['logp']
-                inc = model_logp.sum() - sample_logp.sum()
-                logger.debug('Model: %0.4f', model_logp.sum() / n_tokens)
-                logger.debug('Sample: %0.4f', sample_logp.sum() / n_tokens)
-                summand += inc
-
-                ppl = math.exp(-summand / denom)
-                logger.debug('PPL: %f' % ppl)
-
-            summands.append(summand)
-            t = torch.tensor(summands)
-            t_sum = torch.logsumexp(t, dim=0)
-            sum_logp = (t_sum - math.log(i+1)).item()
-            ppl = math.exp(-sum_logp / denom)
-
-            print('PPL: %f' % ppl)
-
-    metrics = {'ppl': ppl}
-    return metrics
->>>>>>> 95965eac
 
         summands = []
         penalized_summands = []
@@ -215,12 +166,7 @@
     iterator = DataIterator.from_params(iterator_params)
     iterator.index_with(model.vocab)
     iterator.eval()
-<<<<<<< HEAD
     metrics = evaluate_perplexity(model, sampler, args.num_samples, instances, iterator, args.cuda_device)
-=======
-    metrics = evaluate_perplexity(model, sampler, args.num_samples,
-                                  instances, iterator, args.cuda_device)
->>>>>>> 95965eac
 
     logger.info('Finished evaluating.')
     logger.info('Metrics:')
